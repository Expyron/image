//! Functions and filters for the sampling of pixels.

// See http://cs.brown.edu/courses/cs123/lectures/08_Image_Processing_IV.pdf
// for some of the theory behind image scaling and convolution

use std::f32;

use std::num:: {
    cast,
    Float,
    SignedInt,
};
use std::simd::f32x4;

use buffer::{ImageBuffer, Pixel};
use traits::Primitive;
<<<<<<< HEAD
use image::GenericImage;
=======

use image:: {
    GenericImage,
};
use buffer::ImageBuffer;
use math::utils::clamp;
>>>>>>> ae89bf96

/// Available Sampling Filters
#[derive(Copy)]
pub enum FilterType {
    /// Nearest Neighbor
    Nearest,

    /// Linear Filter
    Triangle,

    /// Cubic Filter
    CatmullRom,

    /// Gaussian Filter
    Gaussian,

    /// Lanczos with window 3
    Lanczos3
}

/// A Representation of a separable filter.
pub struct Filter <'a> {
    /// The filter's filter function.
    pub kernel: Box<Fn(f32) -> f32 + 'a>,

    /// The window on which this filter operates.
    pub support: f32
}

// sinc function: the ideal sampling filter.
fn sinc(t: f32) -> f32 {
    let a = t * f32::consts::PI;

    if t == 0.0 {
        1.0
    } else {
        a.sin() / a
    }
}

// lanczos kernel function. A windowed sinc function.
fn lanczos(x: f32, t: f32) -> f32 {
    if x.abs() < t {
        sinc(x) * sinc(x / t)
    } else {
        0.0
    }
}

// Calculate a splice based on the b and c parameters.
// from authors Mitchell and Netravali.
fn bc_cubic_spline(x: f32, b: f32, c: f32) -> f32 {
    let a = x.abs();

    let k = if a < 1.0 {
        (12.0 - 9.0 * b - 6.0 * c) * a.powi(3) +
        (-18.0 + 12.0 * b + 6.0 * c) * a.powi(2) +
        (6.0 - 2.0 * b)
    } else if a < 2.0 {
        (-b -  6.0 * c) * a.powi(3) +
        (6.0 * b + 30.0 * c) * a.powi(2) +
        (-12.0 * b - 48.0 * c) * a +
        (8.0 * b + 24.0 * c)
    } else {
        0.0
    };

    k / 6.0
}

/// The Gaussian Function.
/// ```r``` is the standard deviation.
pub fn gaussian(x: f32, r: f32) -> f32 {
    ((2.0 * f32::consts::PI).sqrt() * r).recip() *
    (-x.powi(2) / (2.0 * r.powi(2))).exp()
}

/// Calculate the lanczos kernel with a window of 3
pub fn lanczos3_kernel(x: f32) -> f32 {
    lanczos(x, 3.0)
}

/// Calculate the gaussian function with a
/// standard deviation of 1.0
pub fn gaussian_kernel(x: f32) -> f32 {
    gaussian(x, 1.0)
}

/// Calculate the Catmull-Rom cubic spline.
/// Also known as a form of BiCubic sampling in two dimensions.
pub fn catmullrom_kernel(x: f32) -> f32 {
    bc_cubic_spline(x, 0.0, 0.5)
}

/// Calculate the triangle function.
/// Also known as BiLinear sampling in two dimensions.
pub fn triangle_kernel(x: f32) -> f32 {
    if x.abs() < 1.0 {
        1.0 - x
    } else {
        0.0
    }
}

/// Calculate the box kernel.
/// When applied in two dimensions with a support of 0.5
/// it is equivalent to nearest neighbor sampling.
pub fn box_kernel(x: f32) -> f32 {
    if x.abs() <= 0.5 {
        1.0
    } else {
        0.0
    }
}

// Sample the rows of the supplied image using the provided filter.
// The height of the image remains unchanged.
// ```new_width``` is the desired width of the new image
// ```filter``` is the filter to use for sampling.
// TODO: Do we really need the 'static bound on `I`? Can we avoid it?
fn horizontal_sample<I: GenericImage + 'static>(image: &I, new_width: u32,
                                                filter: &mut Filter)
    -> ImageBuffer<I::Pixel, Vec<<I::Pixel as Pixel>::Subpixel>>
    where I::Pixel: 'static,
          <I::Pixel as Pixel>::Subpixel: 'static {

    let (width, height) = image.dimensions();
    let mut out = ImageBuffer::new(new_width, height);

    for y in (0..height) {
<<<<<<< HEAD
        let max: <I::Pixel as Pixel>::Subpixel = Primitive::max_value();
        let max: f32 = cast(max).unwrap();
=======
        let max = cast::<P, f32>(Primitive::max_value()).unwrap();
>>>>>>> ae89bf96

        let ratio = width as f32 / new_width as f32;

        // Scale the filter when downsampling.
        let filter_scale = if ratio > 1.0 {
            ratio
        } else {
            1.0
        };

        let filter_radius = (filter.support * filter_scale).ceil();

        for outx in (0..new_width) {

            let inputx = (outx as f32 + 0.5) * ratio;

            let left  = (inputx - filter_radius).ceil() as i64;
            let left  = clamp(left, 0, width as i64 - 1) as u32;

            let right = (inputx + filter_radius).floor() as i64;
            let right = clamp(right, 0, width as i64 - 1) as u32;

            let mut sum = f32x4(0., 0., 0., 0.);

            let mut t = f32x4(0., 0., 0., 0.);

            for i in (left..right + 1) {
                let w = (filter.kernel)((i as f32 - inputx) / filter_scale);
                let w = f32x4(w, w, w, w);
                sum += w;

                let x0  = clamp(i, 0, width - 1);
                let p = image.get_pixel(x0, y);

                let (k1, k2, k3, k4) = p.channels4();
<<<<<<< HEAD
                let (a, b, c, d): (f32, f32, f32, f32) = (
=======
                let vec = f32x4(
>>>>>>> ae89bf96
                    cast(k1).unwrap(),
                    cast(k2).unwrap(),
                    cast(k3).unwrap(),
                    cast(k4).unwrap()
                );

                t += vec * w;
            }

<<<<<<< HEAD
            t1 /= sum;
            t2 /= sum;
            t3 /= sum;
            t4 /= sum;

            let t = Pixel::from_channels(
=======
            let f32x4(t1, t2, t3, t4) = t / sum;
            let t: T = Pixel::from_channels(
>>>>>>> ae89bf96
                cast(clamp(t1, 0.0, max)).unwrap(),
                cast(clamp(t2, 0.0, max)).unwrap(),
                cast(clamp(t3, 0.0, max)).unwrap(),
                cast(clamp(t4, 0.0, max)).unwrap()
            );

            out.put_pixel(outx, y, t);
        }
    }

    out
}

// Sample the columns of the supplied image using the provided filter.
// The width of the image remains unchanged.
// ```new_height``` is the desired height of the new image
// ```filter``` is the filter to use for sampling.
// TODO: Do we really need the 'static bound on `I`? Can we avoid it?
fn vertical_sample<I: GenericImage + 'static>(image: &I, new_height: u32,
                                              filter: &mut Filter)
    -> ImageBuffer<I::Pixel, Vec<<I::Pixel as Pixel>::Subpixel>>
    where I::Pixel: 'static,
          <I::Pixel as Pixel>::Subpixel: 'static {

    let (width, height) = image.dimensions();
    let mut out = ImageBuffer::new(width, new_height);


    for x in (0..width) {
        let max: <I::Pixel as Pixel>::Subpixel = Primitive::max_value();
        let max: f32 = cast(max).unwrap();

        let ratio = height as f32 / new_height as f32;

        // Scale the filter when downsampling.
        let filter_scale = if ratio > 1.0 {
            ratio
        } else {
            1.0
        };

        let filter_radius = (filter.support * filter_scale).ceil();

        for outy in (0..new_height) {
            let inputy = (outy as f32 + 0.5) * ratio;

            let left  = (inputy - filter_radius).ceil() as i64;
            let left  = clamp(left, 0, height as i64 - 1) as u32;

            let right = (inputy + filter_radius).floor() as i64;
            let right = clamp(right, 0, height as i64 - 1) as u32;

            let mut sum = f32x4(0., 0., 0., 0.);

            let mut t = f32x4(0., 0., 0., 0.);

            for i in (left..right + 1) {
                let w = (filter.kernel)((i as f32 - inputy) / filter_scale);
                let w = f32x4(w, w, w, w);
                sum += w;

                let y0  = clamp(i, 0, height - 1);
                let p = image.get_pixel(x, y0);

                let (k1, k2, k3, k4) = p.channels4();
<<<<<<< HEAD
                let (a, b, c, d): (f32, f32, f32, f32) = (
=======
                let vec = f32x4(
>>>>>>> ae89bf96
                    cast(k1).unwrap(),
                    cast(k2).unwrap(),
                    cast(k3).unwrap(),
                    cast(k4).unwrap()
                );

                t += vec * w;
            }

<<<<<<< HEAD
            t1 /= sum;
            t2 /= sum;
            t3 /= sum;
            t4 /= sum;

            let t = Pixel::from_channels(
=======
            let f32x4(t1, t2, t3, t4) = t / sum;
            let t: T = Pixel::from_channels(
>>>>>>> ae89bf96
                cast(clamp(t1, 0.0, max)).unwrap(),
                cast(clamp(t2, 0.0, max)).unwrap(),
                cast(clamp(t3, 0.0, max)).unwrap(),
                cast(clamp(t4, 0.0, max)).unwrap()
            );

            out.put_pixel(x, outy, t);
        }
    }

    out
}

/// Perform a 3x3 box filter on the supplied image.
/// ```kernel``` is an array of the filter weights of length 9.
// TODO: Do we really need the 'static bound on `I`? Can we avoid it?
pub fn filter3x3<I: GenericImage + 'static>(image: &I, kernel: &[f32])
    -> ImageBuffer<I::Pixel, Vec<<I::Pixel as Pixel>::Subpixel>>
    where I::Pixel: 'static,
          <I::Pixel as Pixel>::Subpixel: 'static {

    // The kernel's input positions relative to the current pixel.
    let taps: &[(isize, isize)] = &[
        (-1, -1), ( 0, -1), ( 1, -1),
        (-1,  0), ( 0,  0), ( 1,  0),
        (-1,  1), ( 0,  1), ( 1,  1),
      ];

    let (width, height) = image.dimensions();

    let mut out = ImageBuffer::new(width, height);

<<<<<<< HEAD
    let max: <I::Pixel as Pixel>::Subpixel = Primitive::max_value();
    let max: f32 = cast(max).unwrap();

    let sum = kernel.iter().fold(0.0, |&: a, f| a + *f);
=======

    let max = cast::<P, f32>(Primitive::max_value()).unwrap();
>>>>>>> ae89bf96

    let sum = match kernel.iter().fold(0.0, |&: a, f| a + *f) {
        0.0 => 1.0,
        sum => sum
    };
    let sum = f32x4(sum, sum, sum, sum);

    for y in (1..height - 1) {
        for x in (1..width - 1) {
            let mut t = f32x4(0., 0., 0., 0.);


            // TODO: There is no need to recalculate the kernel for each pixel.
            // Only a subtract and addition is needed for pixels after the first
            // in each row.
            for (&k, &(a, b)) in kernel.iter().zip(taps.iter()) {
                let k = f32x4(k, k, k, k);
                let x0 = x as isize + a;
                let y0 = y as isize + b;

                let p = image.get_pixel(x0 as u32, y0 as u32);

                let (k1, k2, k3, k4) = p.channels4();

<<<<<<< HEAD
                let (a, b, c, d): (f32, f32, f32, f32) = (
                    cast(k1).unwrap(),
                    cast(k2).unwrap(),
                    cast(k3).unwrap(),
                    cast(k4).unwrap()
                );
=======
                let vec = f32x4(
                                       cast(k1).unwrap(),
                                       cast(k2).unwrap(),
                                       cast(k3).unwrap(),
                                       cast(k4).unwrap()
                                   );
>>>>>>> ae89bf96

                t += vec * k;
            }

            let f32x4(t1, t2, t3, t4) = t / sum;

<<<<<<< HEAD
            let t = Pixel::from_channels(
=======
            let t: T = Pixel::from_channels(
>>>>>>> ae89bf96
                cast(clamp(t1, 0.0, max)).unwrap(),
                cast(clamp(t2, 0.0, max)).unwrap(),
                cast(clamp(t3, 0.0, max)).unwrap(),
                cast(clamp(t4, 0.0, max)).unwrap()
            );

            out.put_pixel(x, y, t);
        }
    }

    out
}

/// Resize the supplied image to the specified dimensions
/// ```nwidth``` and ```nheight``` are the new dimensions.
/// ```filter``` is the sampling filter to use.
// TODO: Do we really need the 'static bound on `I`? Can we avoid it?
pub fn resize<I: GenericImage + 'static>(image: &I, nwidth: u32, nheight: u32,
                                         filter: FilterType)
    -> ImageBuffer<I::Pixel, Vec<<I::Pixel as Pixel>::Subpixel>>
    where I::Pixel: 'static,
          <I::Pixel as Pixel>::Subpixel: 'static {

    let mut method = match filter {
        FilterType::Nearest    =>   Filter {
            kernel: Box::new(|&: x| box_kernel(x)),
            support: 0.5
        },
        FilterType::Triangle   => Filter {
            kernel: Box::new(|&: x| triangle_kernel(x)),
            support: 1.0
        },
        FilterType::CatmullRom => Filter {
            kernel: Box::new(|&: x| catmullrom_kernel(x)),
            support: 2.0
        },
        FilterType::Gaussian   => Filter {
            kernel: Box::new(|&: x| gaussian_kernel(x)),
            support: 3.0
        },
        FilterType::Lanczos3   => Filter {
            kernel: Box::new(|&: x| lanczos3_kernel(x)),
            support: 3.0
        },
};

    let tmp = vertical_sample(image, nheight, &mut method);
    horizontal_sample(&tmp, nwidth, &mut method)
}

/// Performs a Gaussian blur on the supplied image.
/// ```sigma``` is a measure of how much to blur by.
// TODO: Do we really need the 'static bound on `I`? Can we avoid it?
pub fn blur<I: GenericImage + 'static>(image: &I, sigma: f32)
    -> ImageBuffer<I::Pixel, Vec<<I::Pixel as Pixel>::Subpixel>>
    where I::Pixel: 'static,
          <I::Pixel as Pixel>::Subpixel: 'static {

    let sigma = if sigma < 0.0 {
        1.0
    } else {
        sigma
    };

    let mut method = Filter {
        kernel: Box::new(|&: x| gaussian(x, sigma)),
        support: 2.0 * sigma
    };

    let (width, height) = image.dimensions();

    // Keep width and height the same for horizontal and
    // vertical sampling.
    let tmp = vertical_sample(image, height, &mut method);
    horizontal_sample(&tmp, width, &mut method)
}

/// Performs an unsharpen mask on the supplied image
/// ```sigma``` is the amount to blur the image by.
/// ```threshold``` is the threshold for the difference between
/// see https://en.wikipedia.org/wiki/Unsharp_masking#Digital_unsharp_masking
// TODO: Do we really need the 'static bound on `I`? Can we avoid it?
pub fn unsharpen<I: GenericImage + 'static>(image: &I, sigma: f32, threshold: i32)
    -> ImageBuffer<I::Pixel, Vec<<I::Pixel as Pixel>::Subpixel>>
    where I::Pixel: 'static,
          <I::Pixel as Pixel>::Subpixel: 'static {

    let mut tmp = blur(image, sigma);

    let max: <I::Pixel as Pixel>::Subpixel = Primitive::max_value();
    let max: i32 = cast(max).unwrap();
    let (width, height) = image.dimensions();

    for y in (0..height) {
        for x in (0..width) {
            let a = image.get_pixel(x, y);
            let b = tmp.get_pixel_mut(x, y);

            let p = a.map2(b, |&: c, d| {
                let ic: i32 = cast(c).unwrap();
                let id: i32 = cast(d).unwrap();

                let diff = (ic - id).abs();

                if diff > threshold {
                let e = clamp(ic + diff, 0, max);

                    cast(e).unwrap()
                } else {
                    c
                }
            });

            *b = p;
        }
    }

    tmp
}

#[cfg(test)]
mod tests {
    extern crate test;

    use buffer::{ImageBuffer, RgbImage};
    use super::{resize, FilterType};


    #[bench]
    fn bench_resize(b: &mut test::Bencher) {
        let img = ::open(&Path::new("./examples/fractal.png")).unwrap();
        b.iter(|| {
            test::black_box(resize(&img, 200, 200, ::Nearest ));
        });
        b.bytes = 800*800*3 + 200*200*3;
    }

    #[test]
    fn test_issue_186() {
        let img: RgbImage = ImageBuffer::new(100, 100);
        let _ = resize(&img, 50, 50, FilterType::Lanczos3);
    }

}<|MERGE_RESOLUTION|>--- conflicted
+++ resolved
@@ -14,16 +14,8 @@
 
 use buffer::{ImageBuffer, Pixel};
 use traits::Primitive;
-<<<<<<< HEAD
 use image::GenericImage;
-=======
-
-use image:: {
-    GenericImage,
-};
-use buffer::ImageBuffer;
 use math::utils::clamp;
->>>>>>> ae89bf96
 
 /// Available Sampling Filters
 #[derive(Copy)]
@@ -154,12 +146,8 @@
     let mut out = ImageBuffer::new(new_width, height);
 
     for y in (0..height) {
-<<<<<<< HEAD
         let max: <I::Pixel as Pixel>::Subpixel = Primitive::max_value();
         let max: f32 = cast(max).unwrap();
-=======
-        let max = cast::<P, f32>(Primitive::max_value()).unwrap();
->>>>>>> ae89bf96
 
         let ratio = width as f32 / new_width as f32;
 
@@ -195,11 +183,7 @@
                 let p = image.get_pixel(x0, y);
 
                 let (k1, k2, k3, k4) = p.channels4();
-<<<<<<< HEAD
-                let (a, b, c, d): (f32, f32, f32, f32) = (
-=======
                 let vec = f32x4(
->>>>>>> ae89bf96
                     cast(k1).unwrap(),
                     cast(k2).unwrap(),
                     cast(k3).unwrap(),
@@ -209,17 +193,8 @@
                 t += vec * w;
             }
 
-<<<<<<< HEAD
-            t1 /= sum;
-            t2 /= sum;
-            t3 /= sum;
-            t4 /= sum;
-
+            let f32x4(t1, t2, t3, t4) = t / sum;
             let t = Pixel::from_channels(
-=======
-            let f32x4(t1, t2, t3, t4) = t / sum;
-            let t: T = Pixel::from_channels(
->>>>>>> ae89bf96
                 cast(clamp(t1, 0.0, max)).unwrap(),
                 cast(clamp(t2, 0.0, max)).unwrap(),
                 cast(clamp(t3, 0.0, max)).unwrap(),
@@ -285,11 +260,7 @@
                 let p = image.get_pixel(x, y0);
 
                 let (k1, k2, k3, k4) = p.channels4();
-<<<<<<< HEAD
-                let (a, b, c, d): (f32, f32, f32, f32) = (
-=======
                 let vec = f32x4(
->>>>>>> ae89bf96
                     cast(k1).unwrap(),
                     cast(k2).unwrap(),
                     cast(k3).unwrap(),
@@ -299,17 +270,8 @@
                 t += vec * w;
             }
 
-<<<<<<< HEAD
-            t1 /= sum;
-            t2 /= sum;
-            t3 /= sum;
-            t4 /= sum;
-
+            let f32x4(t1, t2, t3, t4) = t / sum;
             let t = Pixel::from_channels(
-=======
-            let f32x4(t1, t2, t3, t4) = t / sum;
-            let t: T = Pixel::from_channels(
->>>>>>> ae89bf96
                 cast(clamp(t1, 0.0, max)).unwrap(),
                 cast(clamp(t2, 0.0, max)).unwrap(),
                 cast(clamp(t3, 0.0, max)).unwrap(),
@@ -342,15 +304,8 @@
 
     let mut out = ImageBuffer::new(width, height);
 
-<<<<<<< HEAD
     let max: <I::Pixel as Pixel>::Subpixel = Primitive::max_value();
     let max: f32 = cast(max).unwrap();
-
-    let sum = kernel.iter().fold(0.0, |&: a, f| a + *f);
-=======
-
-    let max = cast::<P, f32>(Primitive::max_value()).unwrap();
->>>>>>> ae89bf96
 
     let sum = match kernel.iter().fold(0.0, |&: a, f| a + *f) {
         0.0 => 1.0,
@@ -375,32 +330,19 @@
 
                 let (k1, k2, k3, k4) = p.channels4();
 
-<<<<<<< HEAD
-                let (a, b, c, d): (f32, f32, f32, f32) = (
+                let vec = f32x4(
                     cast(k1).unwrap(),
                     cast(k2).unwrap(),
                     cast(k3).unwrap(),
                     cast(k4).unwrap()
                 );
-=======
-                let vec = f32x4(
-                                       cast(k1).unwrap(),
-                                       cast(k2).unwrap(),
-                                       cast(k3).unwrap(),
-                                       cast(k4).unwrap()
-                                   );
->>>>>>> ae89bf96
 
                 t += vec * k;
             }
 
             let f32x4(t1, t2, t3, t4) = t / sum;
 
-<<<<<<< HEAD
             let t = Pixel::from_channels(
-=======
-            let t: T = Pixel::from_channels(
->>>>>>> ae89bf96
                 cast(clamp(t1, 0.0, max)).unwrap(),
                 cast(clamp(t2, 0.0, max)).unwrap(),
                 cast(clamp(t3, 0.0, max)).unwrap(),
